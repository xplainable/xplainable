--- conflicted
+++ resolved
@@ -22,10 +22,7 @@
             prof = pd.DataFrame(_profile['categorical'][f])
             if prof.empty:
                 return
-<<<<<<< HEAD
-
-=======
->>>>>>> df90cef6
+
             prof = prof[['category', 'score', 'mean', 'freq']]
             prof = prof.rename(columns={'category': 'value'})
             prof = prof.explode(['value', 'mean', 'freq'])
