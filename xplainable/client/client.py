""" Copyright Xplainable Pty Ltd, 2023"""
import json
import numpy as np
import pandas as pd
import pyperclip
import time
import inspect
import ast
from IPython.display import clear_output, display, Markdown
from .._dependencies import _check_ipywidgets
from ..utils.api import get_response_content
from ..utils.encoders import NpEncoder
import requests
from requests.adapters import HTTPAdapter
from requests.packages.urllib3.util.retry import Retry
from ..preprocessing.pipeline import XPipeline
from ..preprocessing import transformers as xtf
from ..utils.exceptions import AuthenticationError
<<<<<<< HEAD
from ..utils.dualdict import FeatureMap, TargetMap
=======
from ..utils.helpers import get_df_delta
>>>>>>> 6b853042
from ..quality.scanner import XScan
from ..metrics.metrics import evaluate_classification, evaluate_regression
from ..core.models import (XClassifier, XRegressor, PartitionedRegressor, PartitionedClassifier, ConstructorParams)

from ..config import OUTPUT_TYPE


class Client:
    """ A client for interfacing with the xplainable web api (xplainable cloud).

    Access models, preprocessors and user data from xplainable cloud. API keys
    can be generated at https://beta.xplainable.io.

    Args:
        api_key (str): A valid api key.
    """

    def __init__(self, api_key, hostname='https://api.xplainable.io'):
        self.__api_key = api_key
        self.hostname = hostname
        self.machines = {}
        self.__session = requests.Session()
        self._user = None
        self.avatar = None
        self._init()

    def _init(self):
        """ Authorize access to xplainable API.
        
            Active API Key is required for authorization. 

        Raises:
            HTTPError: If user not authorized.
        """
        # Add token to session headers
        self.__session.headers['api_key'] = self.__api_key

        # Configure retry strategy
        RETRY_STRATEGY = Retry(
            total=5,
            backoff_factor=1
        )
        # Mount strategy
        ADAPTER = HTTPAdapter(max_retries=RETRY_STRATEGY)
        self.__session.mount(self.hostname, ADAPTER)

        session_data = self.get_user_data()
        
        self.__org_id = session_data.pop('organisation_id')
        self.__team_id = session_data.pop('team_id')
        self.__ext = f'organisations/{self.__org_id}/teams/{self.__team_id}'
        self._user = session_data
        
        try:
            import ipywidgets
            from ..gui.components.cards import render_user_avatar
            self.avatar = render_user_avatar(self._user)
        except ImportError:
            pass

        self.xplainable_version = None
        self.python_version = None

    def list_models(self) -> list:
        """ Lists all models of the active user's team.

        Returns:
            dict: Dictionary of saved models.
        """

        response = self.__session.get(
            url=f'{self.hostname}/v1/{self.__ext}/models'
            )

        data = get_response_content(response)
        
        # For better readability
        [i.pop('user') for i in data]
        [i.pop('contributors') for i in data]

        return data

    def list_model_versions(self, model_id: int) -> list:
        """ Lists all versions of a model.

        Args:
            model_id (int): The model id

        Returns:
            dict: Dictionary of model versions.
        """

        response = self.__session.get(
            url=f'{self.hostname}/v1/{self.__ext}/models/{model_id}/versions'
            )

        data = get_response_content(response)
        [i.pop('user') for i in data]

        return data
    
    def list_preprocessors(self) -> list:
        """ Lists all preprocessors of the active user's team.

        Returns:
            dict: Dictionary of preprocessors.
        """

        response = self.__session.get(
            url=f'{self.hostname}/v1/{self.__ext}/preprocessors'
            )

        data = get_response_content(response)
        [i.pop('user') for i in data]

        return data

    def list_preprocessor_versions(self, preprocessor_id: int) -> list:
        """ Lists all versions of a preprocessor.

        Args:
            preprocessor_id (int): The preprocessor id

        Returns:
            dict: Dictionary of preprocessor versions.
        """

        response = self.__session.get(
            url=f'{self.hostname}/v1/{self.__ext}/preprocessors/{preprocessor_id}/versions'
            )
        
        data = get_response_content(response)
        [i.pop('user') for i in data]

        return data


    def load_preprocessor(
<<<<<<< HEAD
            self, preprocessor_id: int,
            version_id: int, response_only: bool = False
    ):
=======
            self, preprocessor_id: int, version_id: int,
            gui_object: bool = False, response_only: bool = False):
>>>>>>> 6b853042
        """ Loads a preprocessor by preprocessor_id and version_id.

        Args:
            preprocessor_id (int): The preprocessor id
            version_id (int): The version id
            response_only (bool, optional): Returns the preprocessor metadata.

        Returns:
            xplainable.preprocessing.pipeline.Pipeline: The loaded pipeline
        """

        def build_transformer(stage):
            """Build transformer from metadata"""

            if not hasattr(xtf, stage["name"]):
                raise ValueError(f"{stage['name']} does not exist in the transformers module")

            # Get transformer function
            func = getattr(xtf, stage["name"])

            return func(**stage['params'])
        
        try:
            preprocessor_response = self.__session.get(
                url=f'{self.hostname}/v1/{self.__ext}/preprocessors/{preprocessor_id}/versions/{version_id}'
                )

            response = get_response_content(preprocessor_response)

            if response_only:
                return response

        except Exception as e:
            raise ValueError(
            f'Preprocessor with ID {preprocessor_id}:{version_id} does not exist')
        
        stages = response['stages']
        deltas = response['deltas']

        pipeline = XPipeline()
        pipeline.stages = [{"feature": i["feature"], "name": i["name"], \
                "transformer": build_transformer(i)} for i in stages]
        
        if not gui_object:
            return pipeline

        else:
            from ..gui.screens.preprocessor import Preprocessor
            pp = Preprocessor()
            pp.pipeline = pipeline
            pp.df_delta = deltas
            pp.state = len(pipeline.stages)

            return pp
    
    def load_classifier(self, model_id: int, version_id: int, model=None):
        """ Loads a binary classification model by model_id

        Args:
            model_id (str): A valid model_id
            version_id (str): A valid version_id
            model (PartitionedClassifier): An existing model to add partitions

        Returns:
            xplainable.PartitionedClassifier: The loaded xplainable classifier
        """

        response = self.__get_model__(model_id, version_id)

        if response['model_type'] != 'binary_classification':
            raise ValueError(f'Model with ID {model_id}:{version_id} is not a binary classification model')

        if model is None:
            partitioned_model = PartitionedClassifier(response['partition_on'])
        else:
            partitioned_model = model

        for p in response['partitions']:
            model = XClassifier()

            model._profile = np.array([
                np.array(i) for i in json.loads(p['profile'])], dtype=object)
            
            model._calibration_map = {
                int(i): v for i, v in p['calibration_map'].items()}
            
            model._support_map = {
                int(i): v for i, v in p['support_map'].items()}
            
            model.base_value = p['base_value']
            model.target_map = TargetMap(p['target_map'], True)
            model.feature_map = {k: FeatureMap(v) for k, v in p['feature_map'].items()}
            
            model.columns = p['columns']
            model.id_columns = p['id_columns']

            model.categorical_columns = p['feature_map'].keys()
            model.numeric_columns = [c for c in model.columns if c not in model.categorical_columns]

            if 'constructs' in p:
                model.constructs_from_json(p['constructs'])

            model.category_meta = {
                i: {ii: {int(float(k)): v for k, v in vv.items()} for ii, vv \
                    in v.items()} for i, v in p['category_meta'].items()}

            partitioned_model.add_partition(model, p['partition'])

        return partitioned_model

    def load_regressor(self, model_id: int, version_id: int, model=None):
        """ Loads a regression model by model_id and version_id

        Args:
            model_id (str): A valid model_id
            version_id (str): A valid version_id
            model (PartitionedRegressor): An existing model to add partitions to

        Returns:
            xplainable.PartitionedRegressor: The loaded xplainable regressor
        """
        response = self.__get_model__(model_id, version_id)

        if response['model_type'] != 'regression':
            raise ValueError(f'Model with ID {model_id}:{version_id} is not a regression model')

        if model is None:
            partitioned_model = PartitionedRegressor(response['partition_on'])
        else:
            partitioned_model = model

        for p in response['partitions']:
            model = XRegressor()
            model._profile = np.array([np.array(i) for i in json.loads(p['profile'])])
            model.base_value = p['base_value']
            model.target_map = TargetMap(p['target_map'], True)
            model.feature_map = {k: FeatureMap(v) for k, v in p['feature_map']}
            model.default_parameters = ConstructorParams(p['default_parameters'])

            model.columns = p['columns']
            model.id_columns = p['id_columns']

            model.categorical_columns = p['feature_map'].keys()
            model.numeric_columns = [c for c in model.columns if c not in model.categorical_columns]

            if 'constructs' in p:
                model.constructs_from_json(p['constructs'])

            model.category_meta = {
                i: {ii: {int(float(k)): v for k, v in vv.items()} for ii, vv \
                    in v.items()} for i, v in p['category_meta'].items()}

            partitioned_model.add_partition(model, p['partition'])

        return partitioned_model

    def __get_model__(self, model_id: int, version_id: int):
        try:
            response = self.__session.get(
                url=f'{self.hostname}/v1/{self.__ext}/models/{model_id}/versions/{version_id}'
            )
            return get_response_content(response)

        except Exception as e:
            raise ValueError(f'Model with ID {model_id}:{version_id} does not exist')

    def get_user_data(self) -> dict:
        """ Retrieves the user data for the active user.

        Returns:
            dict: User data
        """
        
        response = self.__session.get(
            url=f'{self.hostname}/v1/client-connect'
        )

        if response.status_code == 200:
            return get_response_content(response)
        
        else:
            raise AuthenticationError(
                f"{response.status_code} Unauthenticated. "
                f"{response.json()['detail']}"
            )

    def create_preprocessor_id(
            self, preprocessor_name: str, preprocessor_description: str) -> str:
        """ Creates a new preprocessor and returns the preprocessor id.

        Args:
            preprocessor_name (str): The name of the preprocessor
            preprocessor_description (str): The description of the preprocessor

        Returns:
            int: The preprocessor id
        """

        payoad = {
            "preprocessor_name": preprocessor_name,
            "preprocessor_description": preprocessor_description
        }

        response = self.__session.post(
            url=f'{self.hostname}/v1/{self.__ext}/create-preprocessor',
            json=payoad
        )
        
        preprocessor_id = get_response_content(response)
            
        return preprocessor_id
    
    def create_preprocessor_version(
            self, preprocessor_id: str, pipeline: list, df: pd.DataFrame = None
            ) -> str:
        """ Creates a new preprocessor version and returns the version id.

        Args:
            preprocessor_id (int): The preprocessor id
            pipeline (xplainable.preprocessing.pipeline.Pipeline): pipeline

        Returns:
            int: The preprocessor version id
        """

        # Structure the stages and deltas
        stages = []
        deltas = []
        if df is not None:
            before = df.copy()
            deltas.append({"start": json.loads(before.head(10).to_json(
                orient='records'))})
            delta_gen = pipeline.transform_generator(before)

        for stage in pipeline.stages:
            step = {
                'feature': stage['feature'],
                'name': stage['name'],
                'params': stage['transformer'].__dict__
            }

            stages.append(step)

            if df is not None:
                after = delta_gen.__next__()
                delta = get_df_delta(before.copy(), after.copy())
                deltas.append(delta)
                before = after.copy()

        # Get current versions
        versions = {
                "xplainable_version": self.xplainable_version,
                "python_version": self.python_version
            }

        # Create payload
        payload = {
            "stages": stages,
            "deltas": deltas,
            "versions": versions
            }

        # Create a new version and fetch id
        url = (
            f'{self.hostname}/v1/{self.__ext}/preprocessors/'
            f'{preprocessor_id}/add-version'
            )
        
        response = self.__session.post(url=url, json=payload)

        version_id = get_response_content(response)

        return version_id
        
    def _detect_model_type(self, model):

        if 'Partitioned' in model.__class__.__name__:
            model = model.partitions['__dataset__']

        cls_name = model.__class__.__name__

        if cls_name == "XClassifier":
            model_type = "binary_classification"

        elif cls_name == "XRegressor":
            model_type = "regression"

        else:
            raise ValueError(
                f'Model type {cls_name} is not supported')
        
        return model_type, model.target

    def create_model_id(
            self, model, model_name: str, model_description: str) -> str:
        """ Creates a new model and returns the model id.

        Args:
            model_name (str): The name of the model
            model_description (str): The description of the model
            model (XClassifier | XRegressor): The model to create.

        Returns:
            int: The model id
        """

        model_type, target = self._detect_model_type(model)

        payoad = {
            "model_name": model_name,
            "model_description": model_description,
            "model_type": model_type,
            "target_name": target,
            "algorithm": model.__class__.__name__
        }
        
        response = self.__session.post(
            url=f'{self.hostname}/v1/{self.__ext}/create-model',
            json=payoad
        )
        
        model_id = get_response_content(response)
            
        return model_id

    def create_model_version(
            self, model, model_id: str, x: pd.DataFrame, y: pd.Series) -> str:
        """ Creates a new model version and returns the version id.

        Args:
            model_id (int): The model id
            partition_on (str): The partition column name
            ruleset (dict | str): The feeature ruleset
            health_info (dict): Feature health information
            versions (dict): Versions of current environment

        Returns:
            int: The model version id
        """

        # ruleset = generate_ruleset(
            #     self.df,
            #     self.model.partitions['__dataset__'].target,
            #     self.model.partitions['__dataset__'].id_columns
            #     )

        # Get current versions
        versions = {
                "xplainable_version": self.xplainable_version,
                "python_version": self.python_version
            }

        partition_on = model.partition_on if 'Partitioned' in \
            model.__class__.__name__ else None

        payload = {
            "partition_on": partition_on,
            "versions": versions,
            "partitions": []
            }

        partitioned_models = ['PartitionedClassifier', 'PartitionedRegressor']
        independent_models = ['XClassifier', 'XRegressor']

        # get all partitions
        if model.__class__.__name__ in partitioned_models:
            for p, m in model.partitions.items():
                if p == '__dataset__':
                    part_x = x
                    part_y = y

                else:
                    part_x = x[x[partition_on].astype(str) == str(p)]
                    part_y = y[y.index.isin(part_x.index)]

                pdata = self._get_partition_data(m, p, part_x, part_y)
                payload['partitions'].append(pdata)
        
        elif model.__class__.__name__ in independent_models:
            pdata = self._get_partition_data(model, '__dataset__', x, y)
            payload['partitions'].append(pdata)

        # Create a new version and fetch id
        url = f'{self.hostname}/v1/{self.__ext}/models/{model_id}/add-version'
        response = self.__session.post(url=url, json=payload)

        version_id = get_response_content(response)

        return version_id

    def _get_partition_data(
            self, model, partition_name: str, x: pd.DataFrame,
            y: pd.Series) -> dict:
        """ Logs a partition to a model version.

        Args:
            model_type (str): The model type
            partition_name (str): The name of the partition column
            model (mixed): The model to log
            model_id (int): The model id
            version_id (int): The version id
            evaluation (dict, optional): Model evaluation data and metrics.
            training_metadata (dict, optional): Model training metadata.

        """

        model_type, _ = self._detect_model_type(model)

        data = {
            "partition": str(partition_name),
            "profile": json.dumps(model._profile, cls=NpEncoder),
            "feature_importances": json.loads(
                json.dumps(model.feature_importances, cls=NpEncoder)),
            "id_columns": json.loads(
                json.dumps(model.id_columns, cls=NpEncoder)),
            "columns": json.loads(
                json.dumps(model.columns, cls=NpEncoder)),
            "parameters": model.params.to_json(),
            "base_value": json.loads(
                json.dumps(model.base_value, cls=NpEncoder)),
            "feature_map": json.loads(
                json.dumps({k: fm.forward for k, fm in model.feature_map.items()}, cls=NpEncoder)),
            "target_map": json.loads(
                json.dumps(model.target_map.reverse, cls=NpEncoder)),
            "category_meta": json.loads(
                json.dumps(model.category_meta, cls=NpEncoder)),
            "constructs": model.constructs_to_json(),
            "calibration_map": None,
            "support_map": None
        }

        if model_type == 'binary_classification':
            data.update({
                "calibration_map": json.loads(
                    json.dumps(model._calibration_map, cls=NpEncoder)),
                "support_map": json.loads(
                    json.dumps(model._support_map, cls=NpEncoder))
            })

            evaluation = model.metadata.get('evaluation', {})
            if evaluation == {}:
                y_prob = model.predict_score(x)

                if model.target_map:
                    y = y.map(model.target_map)

                evaluation = {
                    'train': evaluate_classification(y, y_prob)
                }
                
        elif model_type == 'regression':
            evaluation = model.metadata.get('evaluation', {})
            if evaluation == {}:
                y_pred = model.predict(x)
                evaluation = {
                            'train': evaluate_regression(y, y_pred)
                        }
        
        data["evaluation"] = json.dumps(evaluation, cls=NpEncoder)

        training_metadata = {
            i: v for i, v in model.metadata.items() if i != "evaluation"}
        
        data["training_metadata"] = json.dumps(training_metadata, cls=NpEncoder)
        
        if x is not None:
            scanner = XScan()
            scanner.scan(x)

            results = []
            for i, v in scanner.profile.items():
                feature_info = {
                    "feature": i,
                    "description": '',
                    "type": v['type'],
                    "health_info": json.loads(json.dumps(v, cls=NpEncoder))
                }
                results.append(feature_info)

            data["health_info"] = json.dumps(results, cls=NpEncoder)

        return data
    
    def list_deployments(self):
        """ Lists all deployments of the active user's team.

        Returns:
            dict: Dictionary of deployments.
        """

        response = self.__session.get(
            url=f'{self.hostname}/v1/{self.__ext}/deployments'
            )

        deployments = get_response_content(response)

        return deployments

    def deploy(
            self, model_id: str, version_id: str,
            hostname: str='https://inference.xplainable.io',
            location: str='syd', raw_output: bool=True) -> dict:
        """ Deploys a model partition to xplainable cloud.

        The hostname should be the url of the inference server. For example:
        https://inference.xplainable.io

        Args:
            hostname (str): The host name for the inference server
            model_id (int): The model id
            version_id (int): The version id
            partition_id (int): The partition id
            raw_output (bool, optional): returns a dictionary

        Returns:
            dict: deployment status and details.
        """
        
        url = (
            f'{self.hostname}/v1/{self.__ext}/models/{model_id}/versions/'
            f'{version_id}/deploy'
        )

        body = {
            "location": location
        }

        response = self.__session.put(url, json=body)
        
        if response.status_code == 200:

            deployment_id = response.json()['deployment_id']

            data = {
                "deployment_id": deployment_id,
                "status": "inactive",
                "location": location,
                "endpoint": f"{hostname}/v1/predict"
            }

            return data

        else:
            return {
                "message": f"Failed with status code {response.status_code}"}

    def activate_deployment(self, deployment_id):
        """ Activates a model deployment.

        Args:
            deployment_id (str): The deployment id
        """

        url = (
            f'{self.hostname}/v1/{self.__ext}/deployments/{deployment_id}/activate'
        )

        response = self.__session.patch(url)

        if response.status_code == 200:
            return response.json()

        else:
            return {
                "message": f"Failed with status code {response.status_code}"}
    
    def deactivate_deployment(self, deployment_id):
        """ Deactivates a model deployment.

        Args:
            deployment_id (str): The deployment id
        """

        url = (
            f'{self.hostname}/v1/{self.__ext}/deployments/{deployment_id}/deactivate'
        )

        response = self.__session.patch(url)

        if response.status_code == 200:
            return response.json()

        else:
            return {
                "message": f"Failed with status code {response.status_code}"}
        
    def generate_deploy_key(
            self, description: str, deployment_id: str, 
            days_until_expiry: float = 90, clipboard: bool = True,
            surpress_output: bool = False
            ) -> None:
        """ Generates a deploy key for a model deployment.

        Args:
            description (str): Description of the deploy key use case.
            deployment_id (str): The deployment id.
            days_until_expiry (float): The number of days until the key expires.
            surpress_output (bool): Surpress output. Defaults to False.

        Returns:
            None: No key is returned. The key is copied to the clipboard.
        """

        url = f'{self.hostname}/v1/{self.__ext}/deployments/{deployment_id}/create-deploy-key'
        
        params = {
            'description': description,
            'days_until_expiry': days_until_expiry
        }
        
        response = self.__session.put(
            url=url,
            json=params
            )

        deploy_key = response.json()

        if deploy_key:
            if not clipboard:
                return deploy_key
            pyperclip.copy(deploy_key['deploy_key'])
            if not surpress_output:
                print("Deploy key copied to clipboard!")
        else:
            raise ConnectionError(
                f"Falied to generate deploy key. Code: {response.status_code}")
        
    def generate_example_deployment_payload(self, deployment_id):
        """ Generates an example deployment payload for a deployment.

        Args:
            deployment_id (str): The deployment id.
        """

        url = f'{self.hostname}/v1/{self.__ext}/deployments/{deployment_id}/payload'

        response = self.__session.get(url)

        return response.json()
    
    @staticmethod
    def __parse_function(func):
        """ Parses a function to a middleware function. """
        if not callable(func):
            raise Exception("Function must be callable")

        sig = inspect.signature(func)
        params = list(sig.parameters.values())
        if len(params) != 1:
            raise Exception("Function must take one parameter")

        # Parse the source code to an AST
        source = inspect.getsource(func)
        parsed_ast = ast.parse(source)

        # Rename the function in the AST
        for node in ast.walk(parsed_ast):
            if isinstance(node, ast.FunctionDef) and node.name == func.__name__:
                node.name = "middleware"
                break

        # Store the modified source
        modified_source = ast.unparse(parsed_ast)

        # Compile the AST back to code and execute in a new namespace
        local_vars = {}
        exec(compile(
            parsed_ast, filename="<ast>", mode="exec"),
            func.__globals__, local_vars)

        middleware = local_vars['middleware']
        middleware.source = modified_source
        return middleware
        
    def add_deployment_middleware(
        self, deployment_id, func, name, description=None):
        """ Adds or replaces a middleware function to a deployment.

        Args:
            deployment_id (str): The deployment id
            func (function): The middleware function
        """

        url = (
            f'{self.hostname}/v1/{self.__ext}/deployments/{deployment_id}/add-middleware'
        )

        # Convert function to expected name
        if func.__name__ != 'middleware':
            func = self.__parse_function(func)
            source_code = func.source
        
        else:
            source_code = inspect.getsource(func)

        body = {
            "code_block": source_code,
            "name": name,
            "description": description
        }

        response = self.__session.put(
            url=url,
            json=body
            )

        return response.json()
    
    def delete_deployment_middleware(self, deployment_id):
        """ Deletes a middleware function from a deployment.

        Args:
            deployment_id (str): The deployment id
        """

        url = (
            f'{self.hostname}/v1/{self.__ext}/deployments/{deployment_id}/middleware'
        )

        response = self.__session.delete(url)

        return {"status_code": response.status_code}

    def _gpt_report(
            self, model_id, version_id, target_description='',
            project_objective='', max_features=15, temperature=0.5):

        url = (
            f'{self.hostname}/v1/{self.__ext}/models/{model_id}/versions/'
            f'{version_id}/generate-report'
        )

        params = {
            'target_description': target_description,
            'project_objective': project_objective,
            'max_features': max_features,
            'temperature': temperature
        }

        response = self.__session.put(
            url=url,
            json=params,
            )
        
        content = get_response_content(response)

        return content<|MERGE_RESOLUTION|>--- conflicted
+++ resolved
@@ -16,11 +16,8 @@
 from ..preprocessing.pipeline import XPipeline
 from ..preprocessing import transformers as xtf
 from ..utils.exceptions import AuthenticationError
-<<<<<<< HEAD
 from ..utils.dualdict import FeatureMap, TargetMap
-=======
 from ..utils.helpers import get_df_delta
->>>>>>> 6b853042
 from ..quality.scanner import XScan
 from ..metrics.metrics import evaluate_classification, evaluate_regression
 from ..core.models import (XClassifier, XRegressor, PartitionedRegressor, PartitionedClassifier, ConstructorParams)
@@ -159,14 +156,8 @@
 
 
     def load_preprocessor(
-<<<<<<< HEAD
-            self, preprocessor_id: int,
-            version_id: int, response_only: bool = False
-    ):
-=======
             self, preprocessor_id: int, version_id: int,
             gui_object: bool = False, response_only: bool = False):
->>>>>>> 6b853042
         """ Loads a preprocessor by preprocessor_id and version_id.
 
         Args:
